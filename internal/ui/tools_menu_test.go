package ui

import (
	"strings"
	"testing"

	tea "github.com/charmbracelet/bubbletea"
)

func TestRenderToolsMenu(t *testing.T) {
	m := Model{
		worktrees: []Worktree{
			{Branch: "main", IsMain: true},
			{Branch: "feature/test", PRNumber: 123, PRState: "OPEN"},
		},
		selected: 1, // Select feature branch with PR
	}

	result := m.renderToolsMenu()

	t.Run("contains title", func(t *testing.T) {
		if !strings.Contains(result, "Tools") {
			t.Error("Tools menu should contain title 'Tools'")
		}
	})

	t.Run("contains refresh action", func(t *testing.T) {
		if !strings.Contains(result, "Refresh") {
			t.Error("Tools menu should contain 'Refresh' action")
		}
	})

	t.Run("contains cleanup action", func(t *testing.T) {
		if !strings.Contains(result, "Cleanup") {
			t.Error("Tools menu should contain 'Cleanup' action")
		}
	})

	t.Run("contains prune action", func(t *testing.T) {
		if !strings.Contains(result, "Prune") {
			t.Error("Tools menu should contain 'Prune' action")
		}
	})

	t.Run("shows PR option when branch has PR", func(t *testing.T) {
		if !strings.Contains(result, "Open PR") {
			t.Error("Tools menu should show 'Open PR' when selected branch has PR")
		}
	})
}

func TestRenderToolsMenuNoPR(t *testing.T) {
	m := Model{
		worktrees: []Worktree{
			{Branch: "main", IsMain: true},
			{Branch: "feature/no-pr", PRNumber: 0},
		},
		selected: 1, // Select branch without PR
	}

	result := m.renderToolsMenu()

	// Open PR option should NOT appear for branches without PR
	if strings.Contains(result, "Open PR") {
		t.Error("Tools menu should NOT show 'Open PR' when selected branch has no PR")
	}
}

func TestHandleToolsKeysEscape(t *testing.T) {
	m := Model{
		currentView: ToolsView,
		keys:        DefaultKeyMap(),
	}

	msg := tea.KeyMsg{Type: tea.KeyEscape}
	newModel, cmd := m.handleToolsKeys(msg)

	if newModel.currentView != DashboardView {
		t.Errorf("ESC should return to DashboardView, got %v", newModel.currentView)
	}
	if cmd != nil {
		t.Error("ESC should not return a command")
	}
}

func TestHandleToolsKeysCleanup(t *testing.T) {
	m := Model{
		currentView: ToolsView,
		worktrees: []Worktree{
			{Branch: "main", IsMain: true, BranchStatus: "active"},
			{Branch: "feature/stale", BranchStatus: "stale", StaleReason: "pr_merged"},
		},
	}

	msg := tea.KeyMsg{Type: tea.KeyRunes, Runes: []rune{'c'}}
	newModel, _ := m.handleToolsKeys(msg)

	if newModel.currentView != CleanupView {
		t.Errorf("'c' should switch to CleanupView, got %v", newModel.currentView)
	}
	if newModel.cleanupState == nil {
		t.Error("cleanupState should be initialized")
	}
}

func TestHandleToolsKeysCleanupNoStale(t *testing.T) {
	m := Model{
		currentView: ToolsView,
		worktrees: []Worktree{
			{Branch: "main", IsMain: true, BranchStatus: "active"},
			{Branch: "feature/active", BranchStatus: "active"},
		},
	}

	msg := tea.KeyMsg{Type: tea.KeyRunes, Runes: []rune{'c'}}
	newModel, _ := m.handleToolsKeys(msg)

	// Should return to dashboard if no stale worktrees
	if newModel.currentView != DashboardView {
		t.Errorf("'c' with no stale worktrees should return to DashboardView, got %v", newModel.currentView)
	}
}

func TestGetToolActions(t *testing.T) {
	t.Run("without PR", func(t *testing.T) {
		actions := getToolActions(false, false)

		hasRefresh := false
		hasCleanup := false
		hasOpenPR := false

		for _, a := range actions {
			if strings.Contains(a.Name, "Refresh") {
				hasRefresh = true
			}
			if strings.Contains(a.Name, "Cleanup") {
				hasCleanup = true
			}
			if strings.Contains(a.Name, "Open PR") {
				hasOpenPR = true
			}
		}

		if !hasRefresh {
			t.Error("Should have Refresh action")
		}
		if !hasCleanup {
			t.Error("Should have Cleanup action")
		}
		if hasOpenPR {
			t.Error("Should NOT have Open PR action when hasPR=false")
		}
	})

	t.Run("with PR", func(t *testing.T) {
		actions := getToolActions(true, false)

		hasOpenPR := false
		for _, a := range actions {
			if strings.Contains(a.Name, "Open PR") {
				hasOpenPR = true
			}
		}

		if !hasOpenPR {
			t.Error("Should have Open PR action when hasPR=true")
		}
	})
<<<<<<< HEAD
=======

	t.Run("with selected worktree", func(t *testing.T) {
		actions := getToolActions(false, true)

		hasMerge := false
		for _, a := range actions {
			if strings.Contains(a.Name, "Merge to main") {
				hasMerge = true
			}
		}

		if !hasMerge {
			t.Error("Should have Merge to main action when hasSelectedWorktree=true")
		}
	})
}

// TestCleanupSubmoduleIndicator tests that submodule indicator is shown in cleanup UI
func TestCleanupSubmoduleIndicator(t *testing.T) {
	t.Run("shows submodule indicator for worktree with submodules", func(t *testing.T) {
		m := Model{
			cleanupState: &CleanupState{
				staleWorktrees: []Worktree{
					{Branch: "feature/with-submodules", BranchStatus: "stale", StaleReason: "pr_merged", HasSubmodules: true},
					{Branch: "feature/no-submodules", BranchStatus: "stale", StaleReason: "no_unique_commits", HasSubmodules: false},
				},
				selectedIndices: map[int]bool{0: true, 1: true},
				cursorIndex:     0,
			},
		}

		result := m.renderCleanupConfirmation()

		// Should show submodule indicator (📦) for worktree with submodules
		if !strings.Contains(result, "📦") {
			t.Error("Should show 📦 indicator for worktree with submodules")
		}

		// Should show legend when any worktree has submodules
		if !strings.Contains(result, "has submodules") {
			t.Error("Should show legend explaining 📦 indicator")
		}
	})

	t.Run("shows force delete label change when submodules selected", func(t *testing.T) {
		m := Model{
			cleanupState: &CleanupState{
				staleWorktrees: []Worktree{
					{Branch: "feature/with-submodules", BranchStatus: "stale", StaleReason: "pr_merged", HasSubmodules: true},
				},
				selectedIndices: map[int]bool{0: true}, // Submodule worktree selected
				cursorIndex:     0,
			},
		}

		result := m.renderCleanupConfirmation()

		// Should show "required for submodules" in force delete label
		if !strings.Contains(result, "required for submodules") {
			t.Error("Force delete label should mention 'required for submodules' when submodule worktree is selected")
		}
	})

	t.Run("shows normal force delete label when no submodules selected", func(t *testing.T) {
		m := Model{
			cleanupState: &CleanupState{
				staleWorktrees: []Worktree{
					{Branch: "feature/no-submodules", BranchStatus: "stale", StaleReason: "pr_merged", HasSubmodules: false},
				},
				selectedIndices: map[int]bool{0: true},
				cursorIndex:     0,
			},
		}

		result := m.renderCleanupConfirmation()

		// Should show normal force delete label (not "required for submodules")
		if strings.Contains(result, "required for submodules") {
			t.Error("Force delete label should NOT mention 'required for submodules' when no submodule worktrees are selected")
		}
		if !strings.Contains(result, "ignore uncommitted changes") {
			t.Error("Force delete label should mention 'ignore uncommitted changes' when no submodules")
		}
	})

	t.Run("no submodule legend when no worktrees have submodules", func(t *testing.T) {
		m := Model{
			cleanupState: &CleanupState{
				staleWorktrees: []Worktree{
					{Branch: "feature/no-submodules1", BranchStatus: "stale", StaleReason: "pr_merged", HasSubmodules: false},
					{Branch: "feature/no-submodules2", BranchStatus: "stale", StaleReason: "no_unique_commits", HasSubmodules: false},
				},
				selectedIndices: map[int]bool{0: true, 1: true},
				cursorIndex:     0,
			},
		}

		result := m.renderCleanupConfirmation()

		// Should NOT show submodule indicator or legend
		if strings.Contains(result, "📦") {
			t.Error("Should NOT show 📦 indicator when no worktrees have submodules")
		}
	})
}

// TestCleanupAutoForceDeleteForSubmodules tests that force delete is auto-enabled for submodules
func TestCleanupAutoForceDeleteForSubmodules(t *testing.T) {
	t.Run("auto-enables force delete when confirming with submodules selected", func(t *testing.T) {
		m := Model{
			currentView: CleanupView,
			cleanupState: &CleanupState{
				staleWorktrees: []Worktree{
					{Branch: "feature/with-submodules", BranchStatus: "stale", HasSubmodules: true},
					{Branch: "feature/no-submodules", BranchStatus: "stale", HasSubmodules: false},
				},
				selectedIndices: map[int]bool{0: true}, // Only submodule worktree selected
				cursorIndex:     0,
				forceDelete:     false, // Not manually enabled
			},
		}

		msg := tea.KeyMsg{Type: tea.KeyEnter}
		newModel, cmd := m.handleCleanupKeys(msg)

		// Should auto-enable forceDelete
		if !newModel.cleanupState.forceDelete {
			t.Error("forceDelete should be auto-enabled when confirming with submodule worktrees selected")
		}

		// Should start cleanup
		if cmd == nil {
			t.Error("Should return cleanup command")
		}
		if !newModel.cleanupState.confirmed {
			t.Error("Should set confirmed=true")
		}
	})

	t.Run("does not auto-enable force delete when no submodules selected", func(t *testing.T) {
		m := Model{
			currentView: CleanupView,
			cleanupState: &CleanupState{
				staleWorktrees: []Worktree{
					{Branch: "feature/with-submodules", BranchStatus: "stale", HasSubmodules: true},
					{Branch: "feature/no-submodules", BranchStatus: "stale", HasSubmodules: false},
				},
				selectedIndices: map[int]bool{1: true}, // Only non-submodule worktree selected
				cursorIndex:     1,
				forceDelete:     false,
			},
		}

		msg := tea.KeyMsg{Type: tea.KeyEnter}
		newModel, _ := m.handleCleanupKeys(msg)

		// Should NOT auto-enable forceDelete
		if newModel.cleanupState.forceDelete {
			t.Error("forceDelete should NOT be auto-enabled when no submodule worktrees are selected")
		}
	})

	t.Run("preserves manually enabled force delete", func(t *testing.T) {
		m := Model{
			currentView: CleanupView,
			cleanupState: &CleanupState{
				staleWorktrees: []Worktree{
					{Branch: "feature/no-submodules", BranchStatus: "stale", HasSubmodules: false},
				},
				selectedIndices: map[int]bool{0: true},
				cursorIndex:     0,
				forceDelete:     true, // Manually enabled
			},
		}

		msg := tea.KeyMsg{Type: tea.KeyEnter}
		newModel, _ := m.handleCleanupKeys(msg)

		// Should preserve forceDelete
		if !newModel.cleanupState.forceDelete {
			t.Error("forceDelete should remain true when manually enabled")
		}
	})
}

// TestCleanupForceDeleteCheckboxAutoCheck tests that force checkbox appears checked when submodules are selected
func TestCleanupForceDeleteCheckboxAutoCheck(t *testing.T) {
	t.Run("force checkbox shown as checked when submodules selected", func(t *testing.T) {
		m := Model{
			cleanupState: &CleanupState{
				staleWorktrees: []Worktree{
					{Branch: "feature/with-submodules", BranchStatus: "stale", HasSubmodules: true},
				},
				selectedIndices: map[int]bool{0: true}, // Submodule selected
				cursorIndex:     0,
				forceDelete:     false, // Not manually toggled, but should appear checked
			},
		}

		result := m.renderCleanupConfirmation()

		// The force delete checkbox should appear checked when submodules are selected
		// Even though forceDelete=false, the visual should show [✓] because submodules are selected
		if !strings.Contains(result, "[✓]") {
			t.Error("Force delete checkbox should appear checked when submodule worktrees are selected")
		}
	})
}

// TestCleanupProgressShowsOnlySelectedWorktrees verifies that the progress view
// only displays worktrees that were actually selected for deletion, not all stale worktrees.
// Bug: When user selects 2 of 3 stale worktrees, progress showed all 3 with "0/3" instead of "0/2".
func TestCleanupProgressShowsOnlySelectedWorktrees(t *testing.T) {
	t.Run("progress shows only selected worktrees not all stale", func(t *testing.T) {
		m := Model{
			cleanupState: &CleanupState{
				staleWorktrees: []Worktree{
					{Branch: "feature/generate-endpoint", BranchStatus: "stale", StaleReason: "pr_merged"},
					{Branch: "vid-342-supabase-tag", BranchStatus: "stale", StaleReason: "pr_merged"},
					{Branch: "vid-359-fixing-failing-tests", BranchStatus: "stale", StaleReason: "pr_merged"},
				},
				// Only 2 of 3 worktrees selected (indices 1 and 2)
				selectedIndices: map[int]bool{1: true, 2: true},
				deletedIndices:  map[int]bool{},
				failedWorktrees: map[int]string{},
				inProgress:      true,
				currentIndex:    1, // Currently deleting first selected
				totalCleaned:    0,
				totalFailed:     0,
			},
		}

		result := m.renderCleanupProgress()

		// Should show "0/2" not "0/3" since only 2 worktrees were selected
		if strings.Contains(result, "0/3") {
			t.Error("Progress should show 0/2 (only selected count), but shows 0/3 (all stale count)")
		}
		if !strings.Contains(result, "0/2") {
			t.Errorf("Progress should show '0/2' for 2 selected worktrees, got: %s", result)
		}

		// Should NOT show the unselected worktree (feature/generate-endpoint)
		if strings.Contains(result, "feature/generate-endpoint") {
			t.Error("Progress should NOT show unselected worktree 'feature/generate-endpoint'")
		}

		// Should show the selected worktrees
		if !strings.Contains(result, "vid-342-supabase-tag") {
			t.Error("Progress should show selected worktree 'vid-342-supabase-tag'")
		}
		if !strings.Contains(result, "vid-359-fixing-failing-tests") {
			t.Error("Progress should show selected worktree 'vid-359-fixing-failing-tests'")
		}
	})

	t.Run("progress total matches selected count after partial deletion", func(t *testing.T) {
		m := Model{
			cleanupState: &CleanupState{
				staleWorktrees: []Worktree{
					{Branch: "feature/unselected", BranchStatus: "stale"},
					{Branch: "feature/selected1", BranchStatus: "stale"},
					{Branch: "feature/selected2", BranchStatus: "stale"},
				},
				selectedIndices: map[int]bool{1: true, 2: true}, // 2 selected
				deletedIndices:  map[int]bool{1: true},          // 1 already deleted
				failedWorktrees: map[int]string{},
				inProgress:      true,
				currentIndex:    2, // Now deleting second selected
				totalCleaned:    1,
				totalFailed:     0,
			},
		}

		result := m.renderCleanupProgress()

		// Should show "1/2" - 1 deleted out of 2 selected
		if !strings.Contains(result, "1/2") {
			t.Errorf("Progress should show '1/2' after 1 of 2 selected deleted, got: %s", result)
		}

		// Should NOT show unselected or deleted worktrees
		if strings.Contains(result, "feature/unselected") {
			t.Error("Should NOT show unselected worktree")
		}
		if strings.Contains(result, "feature/selected1") {
			t.Error("Should NOT show already deleted worktree")
		}

		// Should show the remaining selected worktree being deleted
		if !strings.Contains(result, "feature/selected2") {
			t.Error("Should show the currently deleting worktree")
		}
	})
>>>>>>> ca69f47d
}<|MERGE_RESOLUTION|>--- conflicted
+++ resolved
@@ -166,8 +166,6 @@
 			t.Error("Should have Open PR action when hasPR=true")
 		}
 	})
-<<<<<<< HEAD
-=======
 
 	t.Run("with selected worktree", func(t *testing.T) {
 		actions := getToolActions(false, true)
@@ -183,284 +181,4 @@
 			t.Error("Should have Merge to main action when hasSelectedWorktree=true")
 		}
 	})
-}
-
-// TestCleanupSubmoduleIndicator tests that submodule indicator is shown in cleanup UI
-func TestCleanupSubmoduleIndicator(t *testing.T) {
-	t.Run("shows submodule indicator for worktree with submodules", func(t *testing.T) {
-		m := Model{
-			cleanupState: &CleanupState{
-				staleWorktrees: []Worktree{
-					{Branch: "feature/with-submodules", BranchStatus: "stale", StaleReason: "pr_merged", HasSubmodules: true},
-					{Branch: "feature/no-submodules", BranchStatus: "stale", StaleReason: "no_unique_commits", HasSubmodules: false},
-				},
-				selectedIndices: map[int]bool{0: true, 1: true},
-				cursorIndex:     0,
-			},
-		}
-
-		result := m.renderCleanupConfirmation()
-
-		// Should show submodule indicator (📦) for worktree with submodules
-		if !strings.Contains(result, "📦") {
-			t.Error("Should show 📦 indicator for worktree with submodules")
-		}
-
-		// Should show legend when any worktree has submodules
-		if !strings.Contains(result, "has submodules") {
-			t.Error("Should show legend explaining 📦 indicator")
-		}
-	})
-
-	t.Run("shows force delete label change when submodules selected", func(t *testing.T) {
-		m := Model{
-			cleanupState: &CleanupState{
-				staleWorktrees: []Worktree{
-					{Branch: "feature/with-submodules", BranchStatus: "stale", StaleReason: "pr_merged", HasSubmodules: true},
-				},
-				selectedIndices: map[int]bool{0: true}, // Submodule worktree selected
-				cursorIndex:     0,
-			},
-		}
-
-		result := m.renderCleanupConfirmation()
-
-		// Should show "required for submodules" in force delete label
-		if !strings.Contains(result, "required for submodules") {
-			t.Error("Force delete label should mention 'required for submodules' when submodule worktree is selected")
-		}
-	})
-
-	t.Run("shows normal force delete label when no submodules selected", func(t *testing.T) {
-		m := Model{
-			cleanupState: &CleanupState{
-				staleWorktrees: []Worktree{
-					{Branch: "feature/no-submodules", BranchStatus: "stale", StaleReason: "pr_merged", HasSubmodules: false},
-				},
-				selectedIndices: map[int]bool{0: true},
-				cursorIndex:     0,
-			},
-		}
-
-		result := m.renderCleanupConfirmation()
-
-		// Should show normal force delete label (not "required for submodules")
-		if strings.Contains(result, "required for submodules") {
-			t.Error("Force delete label should NOT mention 'required for submodules' when no submodule worktrees are selected")
-		}
-		if !strings.Contains(result, "ignore uncommitted changes") {
-			t.Error("Force delete label should mention 'ignore uncommitted changes' when no submodules")
-		}
-	})
-
-	t.Run("no submodule legend when no worktrees have submodules", func(t *testing.T) {
-		m := Model{
-			cleanupState: &CleanupState{
-				staleWorktrees: []Worktree{
-					{Branch: "feature/no-submodules1", BranchStatus: "stale", StaleReason: "pr_merged", HasSubmodules: false},
-					{Branch: "feature/no-submodules2", BranchStatus: "stale", StaleReason: "no_unique_commits", HasSubmodules: false},
-				},
-				selectedIndices: map[int]bool{0: true, 1: true},
-				cursorIndex:     0,
-			},
-		}
-
-		result := m.renderCleanupConfirmation()
-
-		// Should NOT show submodule indicator or legend
-		if strings.Contains(result, "📦") {
-			t.Error("Should NOT show 📦 indicator when no worktrees have submodules")
-		}
-	})
-}
-
-// TestCleanupAutoForceDeleteForSubmodules tests that force delete is auto-enabled for submodules
-func TestCleanupAutoForceDeleteForSubmodules(t *testing.T) {
-	t.Run("auto-enables force delete when confirming with submodules selected", func(t *testing.T) {
-		m := Model{
-			currentView: CleanupView,
-			cleanupState: &CleanupState{
-				staleWorktrees: []Worktree{
-					{Branch: "feature/with-submodules", BranchStatus: "stale", HasSubmodules: true},
-					{Branch: "feature/no-submodules", BranchStatus: "stale", HasSubmodules: false},
-				},
-				selectedIndices: map[int]bool{0: true}, // Only submodule worktree selected
-				cursorIndex:     0,
-				forceDelete:     false, // Not manually enabled
-			},
-		}
-
-		msg := tea.KeyMsg{Type: tea.KeyEnter}
-		newModel, cmd := m.handleCleanupKeys(msg)
-
-		// Should auto-enable forceDelete
-		if !newModel.cleanupState.forceDelete {
-			t.Error("forceDelete should be auto-enabled when confirming with submodule worktrees selected")
-		}
-
-		// Should start cleanup
-		if cmd == nil {
-			t.Error("Should return cleanup command")
-		}
-		if !newModel.cleanupState.confirmed {
-			t.Error("Should set confirmed=true")
-		}
-	})
-
-	t.Run("does not auto-enable force delete when no submodules selected", func(t *testing.T) {
-		m := Model{
-			currentView: CleanupView,
-			cleanupState: &CleanupState{
-				staleWorktrees: []Worktree{
-					{Branch: "feature/with-submodules", BranchStatus: "stale", HasSubmodules: true},
-					{Branch: "feature/no-submodules", BranchStatus: "stale", HasSubmodules: false},
-				},
-				selectedIndices: map[int]bool{1: true}, // Only non-submodule worktree selected
-				cursorIndex:     1,
-				forceDelete:     false,
-			},
-		}
-
-		msg := tea.KeyMsg{Type: tea.KeyEnter}
-		newModel, _ := m.handleCleanupKeys(msg)
-
-		// Should NOT auto-enable forceDelete
-		if newModel.cleanupState.forceDelete {
-			t.Error("forceDelete should NOT be auto-enabled when no submodule worktrees are selected")
-		}
-	})
-
-	t.Run("preserves manually enabled force delete", func(t *testing.T) {
-		m := Model{
-			currentView: CleanupView,
-			cleanupState: &CleanupState{
-				staleWorktrees: []Worktree{
-					{Branch: "feature/no-submodules", BranchStatus: "stale", HasSubmodules: false},
-				},
-				selectedIndices: map[int]bool{0: true},
-				cursorIndex:     0,
-				forceDelete:     true, // Manually enabled
-			},
-		}
-
-		msg := tea.KeyMsg{Type: tea.KeyEnter}
-		newModel, _ := m.handleCleanupKeys(msg)
-
-		// Should preserve forceDelete
-		if !newModel.cleanupState.forceDelete {
-			t.Error("forceDelete should remain true when manually enabled")
-		}
-	})
-}
-
-// TestCleanupForceDeleteCheckboxAutoCheck tests that force checkbox appears checked when submodules are selected
-func TestCleanupForceDeleteCheckboxAutoCheck(t *testing.T) {
-	t.Run("force checkbox shown as checked when submodules selected", func(t *testing.T) {
-		m := Model{
-			cleanupState: &CleanupState{
-				staleWorktrees: []Worktree{
-					{Branch: "feature/with-submodules", BranchStatus: "stale", HasSubmodules: true},
-				},
-				selectedIndices: map[int]bool{0: true}, // Submodule selected
-				cursorIndex:     0,
-				forceDelete:     false, // Not manually toggled, but should appear checked
-			},
-		}
-
-		result := m.renderCleanupConfirmation()
-
-		// The force delete checkbox should appear checked when submodules are selected
-		// Even though forceDelete=false, the visual should show [✓] because submodules are selected
-		if !strings.Contains(result, "[✓]") {
-			t.Error("Force delete checkbox should appear checked when submodule worktrees are selected")
-		}
-	})
-}
-
-// TestCleanupProgressShowsOnlySelectedWorktrees verifies that the progress view
-// only displays worktrees that were actually selected for deletion, not all stale worktrees.
-// Bug: When user selects 2 of 3 stale worktrees, progress showed all 3 with "0/3" instead of "0/2".
-func TestCleanupProgressShowsOnlySelectedWorktrees(t *testing.T) {
-	t.Run("progress shows only selected worktrees not all stale", func(t *testing.T) {
-		m := Model{
-			cleanupState: &CleanupState{
-				staleWorktrees: []Worktree{
-					{Branch: "feature/generate-endpoint", BranchStatus: "stale", StaleReason: "pr_merged"},
-					{Branch: "vid-342-supabase-tag", BranchStatus: "stale", StaleReason: "pr_merged"},
-					{Branch: "vid-359-fixing-failing-tests", BranchStatus: "stale", StaleReason: "pr_merged"},
-				},
-				// Only 2 of 3 worktrees selected (indices 1 and 2)
-				selectedIndices: map[int]bool{1: true, 2: true},
-				deletedIndices:  map[int]bool{},
-				failedWorktrees: map[int]string{},
-				inProgress:      true,
-				currentIndex:    1, // Currently deleting first selected
-				totalCleaned:    0,
-				totalFailed:     0,
-			},
-		}
-
-		result := m.renderCleanupProgress()
-
-		// Should show "0/2" not "0/3" since only 2 worktrees were selected
-		if strings.Contains(result, "0/3") {
-			t.Error("Progress should show 0/2 (only selected count), but shows 0/3 (all stale count)")
-		}
-		if !strings.Contains(result, "0/2") {
-			t.Errorf("Progress should show '0/2' for 2 selected worktrees, got: %s", result)
-		}
-
-		// Should NOT show the unselected worktree (feature/generate-endpoint)
-		if strings.Contains(result, "feature/generate-endpoint") {
-			t.Error("Progress should NOT show unselected worktree 'feature/generate-endpoint'")
-		}
-
-		// Should show the selected worktrees
-		if !strings.Contains(result, "vid-342-supabase-tag") {
-			t.Error("Progress should show selected worktree 'vid-342-supabase-tag'")
-		}
-		if !strings.Contains(result, "vid-359-fixing-failing-tests") {
-			t.Error("Progress should show selected worktree 'vid-359-fixing-failing-tests'")
-		}
-	})
-
-	t.Run("progress total matches selected count after partial deletion", func(t *testing.T) {
-		m := Model{
-			cleanupState: &CleanupState{
-				staleWorktrees: []Worktree{
-					{Branch: "feature/unselected", BranchStatus: "stale"},
-					{Branch: "feature/selected1", BranchStatus: "stale"},
-					{Branch: "feature/selected2", BranchStatus: "stale"},
-				},
-				selectedIndices: map[int]bool{1: true, 2: true}, // 2 selected
-				deletedIndices:  map[int]bool{1: true},          // 1 already deleted
-				failedWorktrees: map[int]string{},
-				inProgress:      true,
-				currentIndex:    2, // Now deleting second selected
-				totalCleaned:    1,
-				totalFailed:     0,
-			},
-		}
-
-		result := m.renderCleanupProgress()
-
-		// Should show "1/2" - 1 deleted out of 2 selected
-		if !strings.Contains(result, "1/2") {
-			t.Errorf("Progress should show '1/2' after 1 of 2 selected deleted, got: %s", result)
-		}
-
-		// Should NOT show unselected or deleted worktrees
-		if strings.Contains(result, "feature/unselected") {
-			t.Error("Should NOT show unselected worktree")
-		}
-		if strings.Contains(result, "feature/selected1") {
-			t.Error("Should NOT show already deleted worktree")
-		}
-
-		// Should show the remaining selected worktree being deleted
-		if !strings.Contains(result, "feature/selected2") {
-			t.Error("Should show the currently deleting worktree")
-		}
-	})
->>>>>>> ca69f47d
 }